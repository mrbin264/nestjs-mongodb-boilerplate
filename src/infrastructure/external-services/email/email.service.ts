--- conflicted
+++ resolved
@@ -3,65 +3,62 @@
 import * as nodemailer from 'nodemailer';
 import { IEmailService } from '../../../domain/services/email.service.interface';
 
+interface EmailOptions {
+  to: string | string[];
+  subject: string;
+  html?: string;
+  text?: string;
+  attachments?: never[];
+}
+
+interface EmailTemplate {
+  subject: string;
+  html: string;
+  text?: string;
+}
+
 @Injectable()
 export class EmailService implements IEmailService {
-<<<<<<< HEAD
-  private transporter!: nodemailer.Transporter;
+  private transporter: nodemailer.Transporter;
   private readonly logger = new Logger(EmailService.name);
-=======
-  private readonly logger = new Logger(EmailService.name);
-  private transporter: nodemailer.Transporter;
->>>>>>> 73f11460
 
   constructor(private readonly configService: ConfigService) {
     this.transporter = this.createTransporter();
   }
 
-<<<<<<< HEAD
-  private createTransporter(): void {
+  private createTransporter(): nodemailer.Transporter {
     // Support both SMTP_* and EMAIL_SERVICE_* environment variables
-    const host = this.configService.get<string>('SMTP_HOST') || 
-                 this.configService.get<string>('EMAIL_SERVICE_HOST');
-    const port = this.configService.get<number>('SMTP_PORT') || 
-                 this.configService.get<number>('EMAIL_SERVICE_PORT', 587);
-    const secure = this.configService.get<boolean>('SMTP_SECURE', false);
-    const user = this.configService.get<string>('SMTP_USER') || 
-                 this.configService.get<string>('EMAIL_SERVICE_USER');
-    const pass = this.configService.get<string>('SMTP_PASS') || 
-                 this.configService.get<string>('EMAIL_SERVICE_PASS');
+    const host =
+      this.configService.get<string>('SMTP_HOST') ||
+      this.configService.get<string>('EMAIL_SERVICE_HOST');
+    const port =
+      this.configService.get<number>('SMTP_PORT') ||
+      this.configService.get<number>('EMAIL_SERVICE_PORT', 587);
+    const user =
+      this.configService.get<string>('SMTP_USER') ||
+      this.configService.get<string>('EMAIL_SERVICE_USER');
+    const pass =
+      this.configService.get<string>('SMTP_PASS') ||
+      this.configService.get<string>('EMAIL_SERVICE_PASS');
 
     // In development, create a mock transporter if SMTP is not configured
     const nodeEnv = this.configService.get<string>('NODE_ENV', 'development');
-    
+
     if (!host || !user || !pass) {
       if (nodeEnv === 'development') {
-        this.logger.warn('SMTP configuration is incomplete. Using mock email service for development.');
-        this.createMockTransporter();
-        return;
+        this.logger.warn(
+          'SMTP configuration is incomplete. Using mock email service for development.',
+        );
+        return this.createMockTransporter();
       } else {
-        throw new Error('SMTP configuration is incomplete. Please set EMAIL_SERVICE_HOST, EMAIL_SERVICE_USER, and EMAIL_SERVICE_PASS environment variables.');
+        throw new Error(
+          'SMTP configuration is incomplete. Please set EMAIL_SERVICE_HOST, EMAIL_SERVICE_USER, and EMAIL_SERVICE_PASS environment variables.',
+        );
       }
-=======
-  private createTransporter(): nodemailer.Transporter {
-    // Try to get SMTP configuration from multiple possible env var formats
-    const host = this.configService.get<string>('SMTP_HOST') || this.configService.get<string>('EMAIL_SERVICE_HOST');
-    const port = this.configService.get<number>('SMTP_PORT') || this.configService.get<number>('EMAIL_SERVICE_PORT');
-    const user = this.configService.get<string>('SMTP_USER') || this.configService.get<string>('EMAIL_SERVICE_USER');
-    const pass = this.configService.get<string>('SMTP_PASS') || this.configService.get<string>('EMAIL_SERVICE_PASS');
-
-    // If SMTP is not configured, use a mock transporter for development
-    if (!host || !user || !pass) {
-      this.logger.warn('SMTP configuration not found. Using mock email service for development.');
-      return nodemailer.createTransporter({
-        streamTransport: true,
-        newline: 'unix',
-        buffer: true,
-      });
->>>>>>> 73f11460
     }
 
     this.logger.log('Configuring SMTP email service');
-    return nodemailer.createTransporter({
+    return nodemailer.createTransport({
       host,
       port: port || 587,
       secure: false,
@@ -72,10 +69,9 @@
     });
   }
 
-<<<<<<< HEAD
-  private createMockTransporter(): void {
+  private createMockTransporter(): nodemailer.Transporter {
     // Create a mock transporter for development
-    this.transporter = nodemailer.createTransport({
+    return nodemailer.createTransport({
       streamTransport: true,
       newline: 'unix',
       buffer: true,
@@ -83,9 +79,10 @@
   }
 
   async sendEmail(options: EmailOptions): Promise<void> {
-    const from = this.configService.get<string>('SMTP_FROM_EMAIL') || 
-                 this.configService.get<string>('EMAIL_SERVICE_FROM', 'noreply@example.com');
-    
+    const from =
+      this.configService.get<string>('SMTP_FROM_EMAIL') ||
+      this.configService.get<string>('EMAIL_SERVICE_FROM', 'noreply@example.com');
+
     const mailOptions = {
       from,
       to: Array.isArray(options.to) ? options.to.join(', ') : options.to,
@@ -97,37 +94,20 @@
 
     try {
       const info = await this.transporter.sendMail(mailOptions);
-      
+
       // Log for development when using mock transporter
       const nodeEnv = this.configService.get<string>('NODE_ENV', 'development');
-      if (nodeEnv === 'development' && info.envelope) {
+      if (nodeEnv === 'development') {
         this.logger.log(`📧 Mock email sent to: ${mailOptions.to}`);
         this.logger.log(`📧 Subject: ${mailOptions.subject}`);
+        if (info.message) {
+          this.logger.debug(`📧 Email content: ${info.message.toString().substring(0, 200)}...`);
+        }
+      } else {
+        this.logger.log(`📧 Email sent successfully to: ${mailOptions.to}`);
       }
     } catch (error) {
       this.logger.error(`Failed to send email: ${(error as Error).message}`);
-=======
-  async sendEmail(to: string, subject: string, html: string): Promise<void> {
-    try {
-      const from = this.configService.get<string>('SMTP_FROM') || this.configService.get<string>('EMAIL_SERVICE_FROM') || 'noreply@yourapp.com';
-      
-      const info = await this.transporter.sendMail({
-        from,
-        to,
-        subject,
-        html,
-      });
-
-      // If using mock transporter, log the email content
-      if (info.message) {
-        this.logger.log(`Mock email sent to ${to}: ${subject}`);
-        this.logger.debug(`Email content: ${info.message.toString()}`);
-      } else {
-        this.logger.log(`Email sent successfully to ${to}`);
-      }
-    } catch (error) {
-      this.logger.error(`Failed to send email to ${to}:`, error);
->>>>>>> 73f11460
       throw new Error(`Failed to send email: ${(error as Error).message}`);
     }
   }
@@ -140,7 +120,7 @@
       <p>We're excited to have you on board!</p>
     `;
 
-    await this.sendEmail(to, subject, html);
+    await this.sendEmail({ to, subject, html });
   }
 
   async sendPasswordResetEmail(to: string, resetToken: string): Promise<void> {
@@ -155,7 +135,7 @@
       <p>If you did not request this password reset, please ignore this email.</p>
     `;
 
-    await this.sendEmail(to, subject, html);
+    await this.sendEmail({ to, subject, html });
   }
 
   async sendEmailVerification(to: string, verificationToken: string): Promise<void> {
@@ -168,6 +148,107 @@
       <p>This link will expire in 24 hours.</p>
     `;
 
-    await this.sendEmail(to, subject, html);
+    await this.sendEmail({ to, subject, html });
+  }
+
+  async sendPasswordChangedNotification(to: string, name: string): Promise<void> {
+    const subject = 'Password Changed Successfully';
+    const html = `
+    <h1>Password Changed</h1>
+    <p>Hello ${name},</p>
+    <p>Your password has been successfully changed.</p>
+    <p>If you did not make this change, please contact support immediately.</p>
+    <p>Time: ${new Date().toLocaleString()}</p>
+  `;
+
+    await this.sendEmail({ to, subject, html });
+  }
+
+  async sendAccountLockedNotification(to: string, name: string): Promise<void> {
+    const subject = 'Account Locked - Security Alert';
+    const html = `
+    <h1>Account Locked</h1>
+    <p>Hello ${name},</p>
+    <p>Your account has been locked due to multiple failed login attempts.</p>
+    <p>If this was you, please wait 15 minutes before trying again or contact support.</p>
+    <p>If this was not you, your account may be under attack. Please contact support immediately.</p>
+    <p>Time: ${new Date().toLocaleString()}</p>
+  `;
+
+    await this.sendEmail({ to, subject, html });
+  }
+
+  async sendSecurityAlert(to: string, alertType: string, details: string): Promise<void> {
+    const subject = `Security Alert: ${alertType}`;
+    const html = `
+    <h1>Security Alert</h1>
+    <p>We detected unusual activity on your account.</p>
+    <p><strong>Alert Type:</strong> ${alertType}</p>
+    <p><strong>Details:</strong> ${details}</p>
+    <p><strong>Time:</strong> ${new Date().toLocaleString()}</p>
+    <p>If this was not you, please change your password immediately and contact support.</p>
+  `;
+
+    await this.sendEmail({ to, subject, html });
+  }
+
+  async renderTemplate(
+    templateName: string,
+    context: Record<string, unknown>,
+  ): Promise<EmailTemplate> {
+    // Template definitions with subject and content
+    const templates: Record<string, { subject: string; html: string; text?: string }> = {
+      welcome: {
+        subject: 'Welcome to {{appName}}!',
+        html: `
+        <h1>Welcome, {{name}}!</h1>
+        <p>Thank you for joining {{appName}}.</p>
+        <p>We're excited to have you on board!</p>
+      `,
+        text: "Welcome, {{name}}! Thank you for joining {{appName}}. We're excited to have you on board!",
+      },
+      passwordReset: {
+        subject: 'Password Reset Request',
+        html: `
+        <h1>Password Reset Request</h1>
+        <p>You have requested to reset your password.</p>
+        <p>Click the link below to reset your password:</p>
+        <a href="{{resetUrl}}">Reset Password</a>
+        <p>This link will expire in {{expirationTime}}.</p>
+        <p>If you did not request this password reset, please ignore this email.</p>
+      `,
+        text: 'Password Reset Request. Click this link to reset your password: {{resetUrl}}. This link will expire in {{expirationTime}}.',
+      },
+      emailVerification: {
+        subject: 'Email Verification Required',
+        html: `
+        <h1>Email Verification</h1>
+        <p>Please verify your email address by clicking the link below:</p>
+        <a href="{{verificationUrl}}">Verify Email</a>
+        <p>This link will expire in {{expirationTime}}.</p>
+      `,
+        text: 'Please verify your email address by clicking this link: {{verificationUrl}}. This link will expire in {{expirationTime}}.',
+      },
+    };
+
+    const template = templates[templateName];
+    if (!template) {
+      throw new Error(`Template '${templateName}' not found`);
+    }
+
+    // Replace variables in all template parts
+    const replaceVariables = (content: string): string => {
+      Object.keys(context).forEach((key) => {
+        const placeholder = `{{${key}}}`;
+        content = content.replace(new RegExp(placeholder, 'g'), String(context[key]));
+      });
+      return content;
+    };
+
+    return {
+      subject: replaceVariables(template.subject),
+      html: replaceVariables(template.html),
+      ...(template.text && { text: replaceVariables(template.text) }),
+    };
   }
 }